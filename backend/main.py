"""Primary FastAPI application for the CoolChat backend.

This module currently exposes a couple of utility endpoints as well as a very
small in-memory implementation of "character cards".  The goal is to mimic a
subset of SillyTavern's functionality so the front-end can store and retrieve
character definitions.
"""

from fastapi import FastAPI, HTTPException
from fastapi.staticfiles import StaticFiles
from fastapi.middleware.cors import CORSMiddleware
from pydantic import BaseModel
from typing import Dict, List
import os

from .routers.chat import router as chat_router

app = FastAPI(title="CoolChat")

# Allow CORS for frontend development
app.add_middleware(
    CORSMiddleware,
    allow_origins=["*"],
    allow_credentials=True,
    allow_methods=["*"],
    allow_headers=["*"],
)

<<<<<<< HEAD
app.include_router(chat_router)
=======
if os.path.isdir("frontend/dist"):
    app.mount("/", StaticFiles(directory="frontend/dist", html=True), name="static")
>>>>>>> ad099003

# ---------------------------------------------------------------------------
# Models and in-memory storage
# ---------------------------------------------------------------------------


class Character(BaseModel):
    """Representation of a character card.

    For now we only keep a few basic fields.  The ``id`` is assigned by the
    server when the character is created.
    """

    id: int
    name: str
    description: str = ""
    avatar_url: str | None = None


class CharacterCreate(BaseModel):
    """Payload used when creating a new character."""

    name: str
    description: str = ""
    avatar_url: str | None = None


# simple in-memory store
_characters: Dict[int, Character] = {}
_next_id: int = 1

@app.get("/")
async def root():
    """Basic sanity check endpoint for the API root."""
    return {"message": "CoolChat backend running"}

@app.get("/health")
async def health_check():
    """Simple endpoint to confirm the service is running."""
    return {"status": "ok"}

# ---------------------------------------------------------------------------
# Character endpoints
# ---------------------------------------------------------------------------


@app.get("/characters", response_model=List[Character])
async def list_characters() -> List[Character]:
    """Return all stored character cards."""

    return list(_characters.values())


@app.post("/characters", response_model=Character, status_code=201)
async def create_character(payload: CharacterCreate) -> Character:
    """Create a new character and return the resulting record."""

    global _next_id
    char = Character(id=_next_id, **payload.model_dump())
    _characters[_next_id] = char
    _next_id += 1
    return char


@app.get("/characters/{char_id}", response_model=Character)
async def get_character(char_id: int) -> Character:
    """Fetch a single character by its identifier."""

    char = _characters.get(char_id)
    if char is None:
        raise HTTPException(status_code=404, detail="Character not found")
    return char


@app.delete("/characters/{char_id}", status_code=204)
async def delete_character(char_id: int) -> None:
    """Remove a character from the store."""

    if char_id not in _characters:
        raise HTTPException(status_code=404, detail="Character not found")
    del _characters[char_id]
    return None

# ---------------------------------------------------------------------------
# Lorebook endpoints
# ---------------------------------------------------------------------------


class LoreEntry(BaseModel):
    """Simple world info entry used for context injection."""

    id: int
    keyword: str
    content: str


class LoreEntryCreate(BaseModel):
    keyword: str
    content: str


_lore: Dict[int, LoreEntry] = {}
_next_lore_id: int = 1


@app.get("/lore", response_model=List[LoreEntry])
async def list_lore() -> List[LoreEntry]:
    """Return all lore entries."""

    return list(_lore.values())


@app.post("/lore", response_model=LoreEntry, status_code=201)
async def create_lore(payload: LoreEntryCreate) -> LoreEntry:
    """Create a new lore entry."""

    global _next_lore_id
    entry = LoreEntry(id=_next_lore_id, **payload.model_dump())
    _lore[_next_lore_id] = entry
    _next_lore_id += 1
    return entry


@app.get("/lore/{entry_id}", response_model=LoreEntry)
async def get_lore(entry_id: int) -> LoreEntry:
    """Retrieve a single lore entry."""

    entry = _lore.get(entry_id)
    if entry is None:
        raise HTTPException(status_code=404, detail="Lore entry not found")
    return entry


@app.delete("/lore/{entry_id}", status_code=204)
async def delete_lore(entry_id: int) -> None:
    """Delete a lore entry."""

    if entry_id not in _lore:
        raise HTTPException(status_code=404, detail="Lore entry not found")
    del _lore[entry_id]
    return None

<<<<<<< HEAD

app.mount("/", StaticFiles(directory="frontend/dist", html=True), name="static")
=======
# ---------------------------------------------------------------------------
# Chat endpoint
# ---------------------------------------------------------------------------


class ChatMessage(BaseModel):
    """Payload for a basic chat message."""

    message: str


@app.post("/chat")
async def chat(payload: ChatMessage) -> Dict[str, str]:
    """Return a trivial response echoing the user's message."""

    return {"reply": f"You said: {payload.message}"}
>>>>>>> ad099003
<|MERGE_RESOLUTION|>--- conflicted
+++ resolved
@@ -26,12 +26,8 @@
     allow_headers=["*"],
 )
 
-<<<<<<< HEAD
 app.include_router(chat_router)
-=======
-if os.path.isdir("frontend/dist"):
-    app.mount("/", StaticFiles(directory="frontend/dist", html=True), name="static")
->>>>>>> ad099003
+
 
 # ---------------------------------------------------------------------------
 # Models and in-memory storage
@@ -174,24 +170,4 @@
     del _lore[entry_id]
     return None
 
-<<<<<<< HEAD
-
-app.mount("/", StaticFiles(directory="frontend/dist", html=True), name="static")
-=======
-# ---------------------------------------------------------------------------
-# Chat endpoint
-# ---------------------------------------------------------------------------
-
-
-class ChatMessage(BaseModel):
-    """Payload for a basic chat message."""
-
-    message: str
-
-
-@app.post("/chat")
-async def chat(payload: ChatMessage) -> Dict[str, str]:
-    """Return a trivial response echoing the user's message."""
-
-    return {"reply": f"You said: {payload.message}"}
->>>>>>> ad099003
+app.mount("/", StaticFiles(directory="frontend/dist", html=True), name="static")