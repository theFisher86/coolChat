import { create } from 'zustand';

export interface UIState {
  // Panel/Modal visibility states
  showConfig: boolean;
  showCharacters: boolean;
  showChats: boolean;
  showTools: boolean;
  showLorebooks: boolean;
<<<<<<< HEAD
  showCircuitEditor: boolean;
=======
  showCircuits: boolean;
>>>>>>> 4afd7bae
  phoneOpen: boolean;

  // UI configuration
  settingsTab: string;
  phoneUrl: string;
  phoneStyle: string;

  // Tool suggestions
  suggestOpen: boolean;
  suggests: any[];
  showSOHint: boolean;
  suppressSOHint: boolean;

  // Lorebook editor
  expandedEntries: Record<string, boolean>;

  // Character editor
  editorOpen: boolean;
  editingChar: any;

  // Theme state
  appTheme: {
    background_animations: string[];
    [key: string]: any;
  };

  // Actions
  setShowConfig: (show: boolean) => void;
  setShowCharacters: (show: boolean) => void;
  setShowChats: (show: boolean) => void;
  setShowTools: (show: boolean) => void;
  setShowLorebooks: (show: boolean) => void;
<<<<<<< HEAD
  setShowCircuitEditor: (show: boolean) => void;
=======
  setShowCircuits: (show: boolean) => void;
>>>>>>> 4afd7bae
  setPhoneOpen: (show: boolean) => void;

  setSettingsTab: (tab: string) => void;
  setPhoneUrl: (url: string) => void;
  setPhoneStyle: (style: string) => void;

  setSuggestOpen: (show: boolean) => void;
  setSuggests: (suggests: any[]) => void;
  setShowSOHint: (show: boolean) => void;
  setSuppressSOHint: (suppress: boolean) => void;

  setExpandedEntries: (entries: Record<string, boolean>) => void;
  toggleExpandedEntry: (id: string) => void;

  setEditorOpen: (show: boolean) => void;
  setEditingChar: (character: any) => void;

  // Utilities
  closeAllPanels: () => void;
  togglePanel: (panelName: keyof UIState, value?: boolean) => void;
  applyPluginAnimations: (animations: string[]) => void;
  setAppTheme: (theme: any) => void;
  updateAppTheme: (theme: any) => void;
}

export const useUIStore = create<UIState>((set, get) => ({
  // Initial state
  showConfig: false,
  showCharacters: false,
  showChats: false,
  showTools: false,
  showLorebooks: false,
<<<<<<< HEAD
  showCircuitEditor: false,
=======
  showCircuits: false,
>>>>>>> 4afd7bae
  phoneOpen: false,

  settingsTab: 'connection',
  phoneUrl: 'https://example.org',
  phoneStyle: 'classic',

  suggestOpen: false,
  suggests: [],
  showSOHint: false,
  suppressSOHint: false,

  expandedEntries: {},
  editorOpen: false,
  editingChar: null,
  appTheme: {
    background_animations: []
  },

  // Setters
  setShowConfig: (show) => set({ showConfig: show }),
  setShowCharacters: (show) => set({ showCharacters: show }),
  setShowChats: (show) => set({ showChats: show }),
  setShowTools: (show) => set({ showTools: show }),
  setShowLorebooks: (show) => set({ showLorebooks: show }),
<<<<<<< HEAD
  setShowCircuitEditor: (show) => set({ showCircuitEditor: show }),
=======
  setShowCircuits: (show) => set({ showCircuits: show }),
>>>>>>> 4afd7bae
  setPhoneOpen: (show) => set({ phoneOpen: show }),

  setSettingsTab: (tab) => set({ settingsTab: tab }),
  setPhoneUrl: (url) => set({ phoneUrl: url }),
  setPhoneStyle: (style) => set({ phoneStyle: style }),

  setSuggestOpen: (show) => set({ suggestOpen: show }),
  setSuggests: (suggests) => set({ suggests }),
  setShowSOHint: (show) => set({ showSOHint: show }),
  setSuppressSOHint: (suppress) => set({ suppressSOHint: suppress }),

  setExpandedEntries: (entries) => set({ expandedEntries: entries }),
  toggleExpandedEntry: (id: string) =>
    set((state) => ({
      expandedEntries: {
        ...state.expandedEntries,
        [id]: !state.expandedEntries[id]
      }
    })),

  setEditorOpen: (show) => set({ editorOpen: show }),
  setEditingChar: (character) => set({ editingChar: character }),

  // Utility functions
  closeAllPanels: () =>
    set({
      showConfig: false,
      showCharacters: false,
      showChats: false,
      showTools: false,
      showLorebooks: false,
<<<<<<< HEAD
      showCircuitEditor: false,
=======
      showCircuits: false,
>>>>>>> 4afd7bae
    }),

  togglePanel: (panelName, value) => {
    const currentValue = get()[panelName] as boolean;
    const newValue = value !== undefined ? value : !currentValue;

    // Close other panels when opening a new one
    if (newValue && panelName !== 'phoneOpen') {
      get().closeAllPanels();
    }

    set({ [panelName]: newValue } as Partial<UIState>);
  },

  applyPluginAnimations: (animations) => {
    if (!animations || !Array.isArray(animations)) return;
    set((state) => ({
      ...state,
      appTheme: {
        ...state.appTheme,
        background_animations: animations.map((anim: any) => typeof anim === 'string' ? anim : anim.id).filter(Boolean)
      }
    }));
  },

  setAppTheme: (theme) => {
    set((state) => ({
      ...state,
      appTheme: { ...state.appTheme, ...theme }
    }));
  },

  updateAppTheme: (theme) => {
    set((state) => ({
      ...state,
      appTheme: { ...state.appTheme, ...theme }
    }));
  }
}));<|MERGE_RESOLUTION|>--- conflicted
+++ resolved
@@ -7,11 +7,7 @@
   showChats: boolean;
   showTools: boolean;
   showLorebooks: boolean;
-<<<<<<< HEAD
-  showCircuitEditor: boolean;
-=======
   showCircuits: boolean;
->>>>>>> 4afd7bae
   phoneOpen: boolean;
 
   // UI configuration
@@ -44,11 +40,7 @@
   setShowChats: (show: boolean) => void;
   setShowTools: (show: boolean) => void;
   setShowLorebooks: (show: boolean) => void;
-<<<<<<< HEAD
-  setShowCircuitEditor: (show: boolean) => void;
-=======
   setShowCircuits: (show: boolean) => void;
->>>>>>> 4afd7bae
   setPhoneOpen: (show: boolean) => void;
 
   setSettingsTab: (tab: string) => void;
@@ -81,11 +73,7 @@
   showChats: false,
   showTools: false,
   showLorebooks: false,
-<<<<<<< HEAD
-  showCircuitEditor: false,
-=======
   showCircuits: false,
->>>>>>> 4afd7bae
   phoneOpen: false,
 
   settingsTab: 'connection',
@@ -110,11 +98,7 @@
   setShowChats: (show) => set({ showChats: show }),
   setShowTools: (show) => set({ showTools: show }),
   setShowLorebooks: (show) => set({ showLorebooks: show }),
-<<<<<<< HEAD
-  setShowCircuitEditor: (show) => set({ showCircuitEditor: show }),
-=======
   setShowCircuits: (show) => set({ showCircuits: show }),
->>>>>>> 4afd7bae
   setPhoneOpen: (show) => set({ phoneOpen: show }),
 
   setSettingsTab: (tab) => set({ settingsTab: tab }),
@@ -146,11 +130,7 @@
       showChats: false,
       showTools: false,
       showLorebooks: false,
-<<<<<<< HEAD
-      showCircuitEditor: false,
-=======
       showCircuits: false,
->>>>>>> 4afd7bae
     }),
 
   togglePanel: (panelName, value) => {
